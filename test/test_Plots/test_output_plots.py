--- conflicted
+++ resolved
@@ -91,17 +91,6 @@
 
     def test_lensModelPlot(self):
         multi_band_list = [[self.kwargs_data, self.kwargs_psf, self.kwargs_numerics]]
-<<<<<<< HEAD
-        lensPlot = ModelPlot(multi_band_list, self.kwargs_model, self.kwargs_lens, self.kwargs_source,
-                             self.kwargs_lens_light, self.kwargs_ps, arrow_size=0.02, cmap_string="gist_heat")
-
-        lensPlot.plot_main(image_names=True, with_caustics=True)
-        plt.close()
-        cmap = plt.get_cmap('gist_heat')
-
-        lensPlot = ModelPlot(multi_band_list, self.kwargs_model, self.kwargs_lens, self.kwargs_source,
-                             self.kwargs_lens_light, self.kwargs_ps, arrow_size=0.02, cmap_string=cmap)
-=======
         lensPlot = ModelPlot(multi_band_list, self.kwargs_model, self.kwargs_params, arrow_size=0.02, cmap_string="gist_heat",
                              multi_band_type='single-band')
 
@@ -110,7 +99,6 @@
         cmap = plt.get_cmap('gist_heat')
 
         lensPlot = ModelPlot(multi_band_list, self.kwargs_model, self.kwargs_params, arrow_size=0.02, cmap_string=cmap)
->>>>>>> bef64dd7
 
 
         lensPlot.plot_separate()
@@ -239,9 +227,7 @@
 
     def test_source_plot(self):
         multi_band_list = [[self.kwargs_data, self.kwargs_psf, self.kwargs_numerics]]
-<<<<<<< HEAD
-        lensPlot = ModelPlot(multi_band_list, self.kwargs_model, self.kwargs_lens, self.kwargs_source,
-                             self.kwargs_lens_light, self.kwargs_ps, arrow_size=0.02, cmap_string="gist_heat")
+        lensPlot = ModelPlot(multi_band_list, self.kwargs_model, self.kwargs_params, arrow_size=0.02, cmap_string="gist_heat")
 
         f, ax = plt.subplots(1, 1, figsize=(4, 4))
         ax = lensPlot.source_plot(ax=ax, numPix=10, deltaPix_source=0.1, v_min=None, v_max=None, with_caustics=False,
@@ -249,26 +235,6 @@
                     fsize=15, plot_scale='linear')
         plt.close()
 
-    def test_joint_linear(self):
-        multi_band_list = [[self.kwargs_data, self.kwargs_psf, self.kwargs_numerics], [self.kwargs_data, self.kwargs_psf, self.kwargs_numerics]]
-        lensPlot = ModelPlot(multi_band_list, self.kwargs_model, self.kwargs_lens, self.kwargs_source,
-                             self.kwargs_lens_light, self.kwargs_ps, arrow_size=0.02, cmap_string="gist_heat",
-                             multi_band_type='joint-linear', bands_compute=[True, False])
-
-        f, ax = plt.subplots(1, 1, figsize=(4, 4))
-        ax = lensPlot.data_plot(ax=ax, numPix=10, deltaPix_source=0.1, v_min=None, v_max=None, with_caustics=False,
-=======
-        lensPlot = ModelPlot(multi_band_list, self.kwargs_model, self.kwargs_params, arrow_size=0.02, cmap_string="gist_heat")
-
-        f, ax = plt.subplots(1, 1, figsize=(4, 4))
-        ax = lensPlot.source_plot(ax=ax, numPix=10, deltaPix_source=0.1, v_min=None, v_max=None, with_caustics=False,
->>>>>>> bef64dd7
-                             caustic_color='yellow',
-                    fsize=15, plot_scale='linear')
-        plt.close()
-
-<<<<<<< HEAD
-=======
     def test_source(self):
         multi_band_list = [[self.kwargs_data, self.kwargs_psf, self.kwargs_numerics]]
         lensPlot = ModelPlot(multi_band_list, self.kwargs_model, self.kwargs_params, arrow_size=0.02, cmap_string="gist_heat")
@@ -289,7 +255,6 @@
                     fsize=15, plot_scale='linear')
         plt.close()
 
->>>>>>> bef64dd7
         f, ax = plt.subplots(1, 1, figsize=(4, 4))
         ax = lensPlot.model_plot(ax=ax, numPix=10, deltaPix_source=0.1, v_min=None, v_max=None, with_caustics=False,
                                 caustic_color='yellow',
@@ -311,10 +276,6 @@
         ax = lensPlot.decomposition_plot(ax=ax)
         plt.close()
 
-<<<<<<< HEAD
-
-=======
->>>>>>> bef64dd7
 
 class TestRaise(unittest.TestCase):
 
@@ -323,17 +284,10 @@
             kwargs_data = sim_util.data_configure_simple(numPix=10, deltaPix=1, sigma_bkg=1)
             #kwargs_data['image_data'] = np.zeros((10, 10))
             kwargs_model = {'source_light_model_list': ['GAUSSIAN']}
-<<<<<<< HEAD
-            lensPlot = ModelPlot(multi_band_list=[[kwargs_data, {'psf_type': 'NONE'}, {}]],
-                                 kwargs_model=kwargs_model, kwargs_lens=[],
-                                 kwargs_source=[{'amp': 1, 'sigma_x': 1, 'sigma_y': 1, 'center_x': 0, 'center_y': 0}], kwargs_lens_light=[],
-                                 kwargs_ps = [],
-=======
             kwargs_params = {'kwargs_lens': [], 'kwargs_source': [{'amp': 1, 'sigma_x': 1, 'sigma_y': 1, 'center_x': 0, 'center_y': 0}],
                              'kwargs_ps': [], 'kwargs_lens_light': []}
             lensPlot = ModelPlot(multi_band_list=[[kwargs_data, {'psf_type': 'NONE'}, {}]],
                                  kwargs_model=kwargs_model, kwargs_params=kwargs_params,
->>>>>>> bef64dd7
                                  arrow_size=0.02, cmap_string="gist_heat")
             f, ax = plt.subplots(1, 1, figsize=(4, 4))
             ax = lensPlot.source_plot(ax=ax, numPix=10, deltaPix_source=0.1, v_min=None, v_max=None, with_caustics=False,
@@ -344,15 +298,6 @@
             kwargs_data = sim_util.data_configure_simple(numPix=10, deltaPix=1, sigma_bkg=1)
             # kwargs_data['image_data'] = np.zeros((10, 10))
             kwargs_model = {'source_light_model_list': ['GAUSSIAN']}
-<<<<<<< HEAD
-            lensPlot = ModelPlot(multi_band_list=[[kwargs_data, {'psf_type': 'NONE'}, {}]],
-                                 kwargs_model=kwargs_model, kwargs_lens=[],
-                                 kwargs_source=[{'amp': 1, 'sigma_x': 1, 'sigma_y': 1, 'center_x': 0, 'center_y': 0}],
-                                 kwargs_lens_light=[], bands_compute=[False],
-                                 kwargs_ps=[],
-                                 arrow_size=0.02, cmap_string="gist_heat")
-            lensPlot._select_band(band_index=0)
-=======
             kwargs_params = {'kwargs_lens': [],
                              'kwargs_source': [{'amp': 1, 'sigma_x': 1, 'sigma_y': 1, 'center_x': 0, 'center_y': 0}],
                              'kwargs_ps': [], 'kwargs_lens_light': []}
@@ -362,7 +307,6 @@
             lensPlot._select_band(band_index=0)
         with self.assertRaises(ValueError):
             output_plots.plot_chain_list(chain_list=[['WRONG']], index=0)
->>>>>>> bef64dd7
 
 
 if __name__ == '__main__':
