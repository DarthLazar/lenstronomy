from lenstronomy.Workflow.psf_fitting import PsfFitting
from lenstronomy.Sampling.reinitialize import ReusePositionGenerator
from lenstronomy.Workflow.alignment_matching import AlignmentFitting
from lenstronomy.ImSim.MultiBand.single_band_multi_model import SingleBandMultiModel
from lenstronomy.Workflow.multi_band_manager import MultiBandUpdateManager
from lenstronomy.Sampling.likelihood import LikelihoodModule
from lenstronomy.Sampling.sampler import Sampler
from lenstronomy.Sampling.Samplers.multinest_sampler import MultiNestSampler
from lenstronomy.Sampling.Samplers.polychord_sampler import DyPolyChordSampler
from lenstronomy.Sampling.Samplers.dynesty_sampler import DynestySampler
import numpy as np
import sys

class FittingSequence(object):
    """
    class to define a sequence of fitting applied, inherit the Fitting class
    this is a Workflow manager that allows to update model configurations before executing another step in the modelling
    The user can take this module as an example of how to create their own workflows or build their own around the FittingSequence
    """
    def __init__(self, kwargs_data_joint, kwargs_model, kwargs_constraints, kwargs_likelihood, kwargs_params, mpi=False,
                 verbose=True):
        """

        :param kwargs_data_joint:
        :param kwargs_model:
        :param kwargs_constraints:
        :param kwargs_likelihood:
        :param kwargs_params:
        :param mpi:
        :param verbose: bool, if True
        """
        self.kwargs_data_joint = kwargs_data_joint
        self.multi_band_list = kwargs_data_joint.get('multi_band_list', [])
        self._verbose = verbose
        self._mpi = mpi
        self._updateManager = MultiBandUpdateManager(kwargs_model, kwargs_constraints, kwargs_likelihood, kwargs_params,
                                                     num_bands=len(self.multi_band_list))
        self._mcmc_init_samples = None

    def kwargs_fixed(self):
        """
        returns the updated kwargs_fixed from the update Manager

        :return: list of fixed kwargs, see UpdateManager()
        """
        return self._updateManager.fixed_kwargs

    def fit_sequence(self, fitting_list):
        """

        :param fitting_list: list of [['string', {kwargs}], ..] with 'string being the specific fitting option and kwargs being the arguments passed to this option
        :return: fitting results
        """
        chain_list = []
        #param_list = []
        #samples_mcmc, param_mcmc, dist_mcmc = [], [], []
        for i, fitting in enumerate(fitting_list):
            fitting_type = fitting[0]
            kwargs = fitting[1]

            if fitting_type == 'restart':
                self._updateManager.set_init_state()

            elif fitting_type == 'update_settings':
                self.update_settings(**kwargs)

            elif fitting_type == 'fix_not_computed':
                self.fix_not_computed(**kwargs)

            elif fitting_type == 'psf_iteration':
                self.psf_iteration(**kwargs)

            elif fitting_type == 'align_images':
                self.align_images(**kwargs)

            elif fitting_type == 'PSO':
                lens_result, source_result, lens_light_result, ps_result, cosmo_result, chain, param = self.pso(**kwargs)
                self._updateManager.update_param_state(lens_result, source_result, lens_light_result, ps_result, cosmo_result)
                chain_list.append([fitting_type, chain, param])

            elif fitting_type == 'MCMC':
                if not 'init_samples' in kwargs:
                    kwargs['init_samples'] = self._mcmc_init_samples
                elif kwargs['init_samples'] is None:
                    kwargs['init_samples'] = self._mcmc_init_samples
                mcmc_output = self.mcmc(**kwargs)
                chain_list.append(mcmc_output)

<<<<<<< HEAD
            elif fitting_type == 'MultiNest':
                output = self.multinest(**kwargs)
                samples, means, logL, logZ, logZ_err, names = output
                self._update_state_from_result(means)
                chain = [fitting_type.upper(), samples, names, logL, logZ, logZ_err]
                chain_list.append(chain)

            elif fitting_type == 'DyPolyChord':
                output = self.dypolychord(**kwargs)
                samples, means, logL, logZ, logZ_err, names = output
                self._update_state_from_result(means)
                chain = [fitting_type.upper(), samples, names, logL, logZ, logZ_err]
                chain_list.append(chain)

            elif fitting_type == 'Dynesty':
                output = self.dynesty(**kwargs)
                samples, means, logL, logZ, logZ_err, names = output
                self._update_state_from_result(means)
                chain = [fitting_type.upper(), samples, names, logL, logZ, logZ_err]
                chain_list.append(chain)
=======
            elif fitting_type == 'nested_sampling':
                ns_output = self.nested_sampling(**kwargs)
                chain_list.append(ns_output)
>>>>>>> b183f45d

            else:
                raise ValueError("fitting_sequence %s is not supported. Please use: 'PSO', 'MCMC', 'psf_iteration', "
                                 "'restart', 'update_settings' or ""'align_images'" % fitting_type)
        return chain_list

    def best_fit(self, bijective=False):
        """

        :param bijective: bool, if True, the mapping of image2source_plane and the mass_scaling parameterisation are inverted. If you do not use those options, there is no effect.
        :return: best fit model of the current state of the FittingSequence class
        """

        lens_temp, source_temp, lens_light_temp, ps_temp, cosmo_temp = self._updateManager.parameter_state
        if bijective is False:
            param_class = self._updateManager.param_class
            lens_temp = param_class.update_lens_scaling(cosmo_temp, lens_temp, inverse=False)
            source_temp = param_class.image2source_plane(source_temp, lens_temp)
        return lens_temp, source_temp, lens_light_temp, ps_temp, cosmo_temp

    @property
    def best_fit_likelihood(self):
        """
        returns the log likelihood of the best fit model of the current state of this class

        :return: log likelihood, float
        """
        kwargs_lens, kwargs_source, kwargs_lens_light, kwargs_ps, kwargs_cosmo = self.best_fit(bijective=False)
        param_class = self.param_class
        likelihoodModule = self.likelihoodModule
        logL, _ = likelihoodModule.logL(param_class.kwargs2args(kwargs_lens, kwargs_source, kwargs_lens_light,
                                                                kwargs_ps, kwargs_cosmo))
        return logL

    @property
    def param_class(self):
        """

        :return: Param() class instance reflecting the current state of Fittingsequence
        """
        return self._updateManager.param_class

    @property
    def likelihoodModule(self):
        """

        :return: Likelihood() class instance reflecting the current state of Fittingsequence
        """
        kwargs_model = self._updateManager.kwargs_model
        kwargs_likelihood = self._updateManager.kwargs_likelihood
        likelihoodModule = LikelihoodModule(self.kwargs_data_joint, kwargs_model, self.param_class, **kwargs_likelihood)
        return likelihoodModule

    def mcmc(self, n_burn, n_run, walkerRatio, sigma_scale=1, threadCount=1, init_samples=None, re_use_samples=True,
             sampler_type='COSMOHAMMER'):
        """
        MCMC routine

        :param n_burn: number of burn in iterations (will not be saved)
        :param n_run: number of MCMC iterations that are saved
        :param walkerRatio: ratio of walkers/number of free parameters
        :param sigma_scale: scaling of the initial parameter spread relative to the width in the initial settings
        :param threadCount: number of CPU threads. If MPI option is set, threadCount=1
        :param init_samples: initial sample from where to start the MCMC process
        :param re_use_samples: bool, if True, re-uses the samples described in init_samples.nOtherwise starts from scratch.
        :param sampler_type: string, which MCMC sampler to be used. Options are: 'COSMOHAMMER, and 'EMCEE'
        :return: list of output arguments, e.g. MCMC samples, parameter names, logL distances of all samples specified
        by the specific sampler used
        """

        param_class = self.param_class
        # run PSO
        mcmc_class = Sampler(likelihoodModule=self.likelihoodModule)
        lens_temp, source_temp, lens_light_temp, ps_temp, cosmo_temp = self._updateManager.parameter_state
        mean_start = param_class.kwargs2args(lens_temp, source_temp, lens_light_temp, ps_temp, cosmo_temp)
        lens_sigma, source_sigma, lens_light_sigma, ps_sigma, cosmo_sigma = self._updateManager.sigma_kwargs
        sigma_start = param_class.kwargs2args(lens_sigma, source_sigma, lens_light_sigma, ps_sigma, cosmo_sigma)
        num_param, param_list = param_class.num_param()
        # run MCMC
        if not init_samples is None and re_use_samples is True:
            print("test that you are here!")
            num_samples, num_param_prev = np.shape(init_samples)
            print(num_samples, num_param_prev, num_param, 'shape of init_sample')
            if num_param_prev == num_param:
                print("re-using previous samples to initialize the next MCMC run.")
                initpos = ReusePositionGenerator(init_samples)
            else:
                print("Can not re-use previous MCMC samples due to change in option")
                initpos = None
        else:
            initpos = None
        if sampler_type is 'COSMOHAMMER':
            samples, dist = mcmc_class.mcmc_CH(walkerRatio, n_run, n_burn, mean_start, np.array(sigma_start) * sigma_scale,
                                           threadCount=threadCount,
                                           mpi=self._mpi, init_pos=initpos)
            output = [sampler_type, samples, param_list, dist]
        elif sampler_type is 'EMCEE':
            n_walkers = num_param * walkerRatio
            samples = mcmc_class.mcmc_emcee(n_walkers, n_run, n_burn, mean_start, sigma_start, mpi=self._mpi)
            output = [sampler_type, samples, param_list]
        else:
            raise ValueError('sampler_type %s not supported!' % sampler_type)
        self._mcmc_init_samples = samples  # overwrites previous samples to continue from there in the next MCMC run
        return output

    def pso(self, n_particles, n_iterations, sigma_scale=1, print_key='PSO', threadCount=1):
        """
        Particle Swarm Optimization

        :param n_particles: number of particles in the Particle Swarm Optimization
        :param n_iterations: number of iterations in the optimization process
        :param sigma_scale: scaling of the initial parameter spread relative to the width in the initial settings
        :param print_key: string, printed text when executing this routine
        :param threadCount: number of CPU threads. If MPI option is set, threadCount=1
        :return: result of the best fit, the chain of the best fit parameter after each iteration, list of parameters in same order
        """

        param_class = self.param_class
        lens_temp, source_temp, lens_light_temp, ps_temp, cosmo_temp = self._updateManager.parameter_state
        init_pos = param_class.kwargs2args(lens_temp, source_temp, lens_light_temp, ps_temp, cosmo_temp)
        lens_sigma, source_sigma, lens_light_sigma, ps_sigma, cosmo_sigma = self._updateManager.sigma_kwargs
        sigma_start = param_class.kwargs2args(lens_sigma, source_sigma, lens_light_sigma, ps_sigma, cosmo_sigma)
        lowerLimit = np.array(init_pos) - np.array(sigma_start) * sigma_scale
        upperLimit = np.array(init_pos) + np.array(sigma_start) * sigma_scale
        num_param, param_list = param_class.num_param()

        # run PSO
        sampler = Sampler(likelihoodModule=self.likelihoodModule)
        result, chain = sampler.pso(n_particles, n_iterations, lowerLimit, upperLimit, init_pos=init_pos,
                                       threadCount=threadCount, mpi=self._mpi, print_key=print_key)
        lens_result, source_result, lens_light_result, ps_result, cosmo_result = param_class.args2kwargs(result,
                                                                                                         bijective=True)
        return lens_result, source_result, lens_light_result, ps_result, cosmo_result, chain, param_list

    def nested_sampling(self, sampler_type='MultiNest', kwargs_run={}, 
                        prior_type='uniform', width_scale=1, sigma_scale=1, 
                        output_basename='chain', remove_output_dir=True, 
                        dypolychord_dynamic_goal=0.8, 
                        dynesty_bound='multi', dynesty_sample='auto'):
        """
        Run (Dynamic) Nested Sampling algorithms, depending on the type of algorithm.

        :param sampler_type: 'MULTINEST', 'DYPOLYCHORD', 'DYNESTY'
        :param kwargs_run: keywords passed to the core sampling method
        :param prior_type: 'uniform' of 'gaussian', for converting the unit hypercube to param cube
        :param width_scale: scale the width (lower/upper limits) of the parameters space by this factor
        :param sigma_scale: if prior_type is 'gaussian', scale the gaussian sigma by this factor
        :param output_basename: name of the folder in which the core MultiNest/PolyChord code will save output files
        :param remove_output_dir: if True, the above folder is removed after completion
        :param dypolychord_dynamic_goal: dynamic goal for DyPolyChord (trade-off between evidence (0) and posterior (1) computation)
        :param dynesty_bound: see https://dynesty.readthedocs.io for details
        :param dynesty_sample: see https://dynesty.readthedocs.io for details
        :return: list of output arguments : samples, mean inferred values, log-likelihood, log-evidence, error on log-evidence for each sample
        """
        mean_start, sigma_start = self._prepare_sampling(prior_type)

        if sampler_type == 'MULTINEST':
            sampler = MultiNestSampler(self.likelihoodModule,
                                       prior_type=prior_type,
                                       prior_means=mean_start,
                                       prior_sigmas=sigma_start,
                                       width_scale=width_scale,
                                       sigma_scale=sigma_scale,
                                       output_dir='multinest_chains',
                                       output_basename=output_basename,
                                       remove_output_dir=remove_output_dir,
                                       use_mpi=self._mpi)
            samples, means, logZ, logZ_err, logL, results_object = sampler.run(kwargs_run)

        elif sampler_type == 'DYPOLYCHORD':
            sampler = DyPolyChordSampler(self.likelihoodModule,
                                         prior_type=prior_type,
                                         prior_means=mean_start,
                                         prior_sigmas=sigma_start,
                                         width_scale=width_scale,
                                         sigma_scale=sigma_scale,
                                         output_dir='dypolychord_chains',
                                         output_basename=output_basename,
                                         remove_output_dir=remove_output_dir,
                                         use_mpi=self._mpi)
            samples, means, logZ, logZ_err, logL, results_object \
                = sampler.run(dypolychord_dynamic_goal, kwargs_run)

        elif sampler_type == 'DYNESTY':
            sampler = DynestySampler(self.likelihoodModule,
                                     prior_type=prior_type,
                                     prior_means=mean_start,
                                     prior_sigmas=sigma_start,
                                     width_scale=width_scale,
                                     sigma_scale=sigma_scale,
                                     bound=dynesty_bound, 
                                     sample=dynesty_sample,
                                     use_mpi=self._mpi)
            samples, means, logZ, logZ_err, logL, results_object = sampler.run(kwargs_run)

        # update current best fit values
        self._update_state(means)

        output = [sampler_type, samples, sampler.param_names, logL, 
                  logZ, logZ_err, results_object]
        return output


    def psf_iteration(self, num_iter=10, no_break=True, stacking_method='median', block_center_neighbour=0,
                      keep_psf_error_map=True, psf_symmetry=1, psf_iter_factor=1, verbose=True, compute_bands=None):
        """
        iterative PSF reconstruction

        :param num_iter: number of iterations in the process
        :param no_break: bool, if False will break the process as soon as one step lead to a wors reconstruction then the previous step
        :param stacking_method: string, 'median' and 'mean' supported
        :param block_center_neighbour: radius of neighbouring point source to be blocked in the reconstruction
        :param keep_psf_error_map: bool, whether or not to keep the previous psf_error_map
        :param psf_symmetry: int, number of invariant rotations in the reconstructed PSF
        :param psf_iter_factor: factor of new estimated PSF relative to the old one PSF_updated = (1-psf_iter_factor) * PSF_old + psf_iter_factor*PSF_new
        :param verbose: bool, print statements
        :param compute_bands: bool list, if multiple bands, this process can be limited to a subset of bands
        :return: 0, updated PSF is stored in self.mult_iband_list
        """
        kwargs_model = self._updateManager.kwargs_model
        kwargs_likelihood = self._updateManager.kwargs_likelihood
        likelihood_mask_list = kwargs_likelihood.get('image_likelihood_mask_list', None)
        param_class = self.param_class
        lens_temp, source_temp, lens_light_temp, ps_temp, cosmo_temp = self._updateManager.parameter_state
        lens_updated = param_class.update_lens_scaling(cosmo_temp, lens_temp)
        source_updated = param_class.image2source_plane(source_temp, lens_updated)
        if compute_bands is None:
            compute_bands = [True] * len(self.multi_band_list)

        for band_index in range(len(self.multi_band_list)):
            if compute_bands[band_index] is True:
                kwargs_psf = self.multi_band_list[band_index][1]
                image_model = SingleBandMultiModel(self.multi_band_list, kwargs_model,
                                                   likelihood_mask_list=likelihood_mask_list, band_index=band_index)
                psf_iter = PsfFitting(image_model_class=image_model)
                kwargs_psf = psf_iter.update_iterative(kwargs_psf, lens_updated, source_updated,
                                                       lens_light_temp, ps_temp, num_iter=num_iter,
                                                       no_break=no_break, stacking_method=stacking_method,
                                                       block_center_neighbour=block_center_neighbour,
                                                       keep_psf_error_map=keep_psf_error_map,
                 psf_symmetry=psf_symmetry, psf_iter_factor=psf_iter_factor, verbose=verbose)
                self.multi_band_list[band_index][1] = kwargs_psf
        return 0

    def align_images(self, n_particles=10, n_iterations=10, lowerLimit=-0.2, upperLimit=0.2, threadCount=1,
                     compute_bands=None):
        """
        aligns the coordinate systems of different exposures within a fixed model parameterisation by executing a PSO
        with relative coordinate shifts as free parameters

        :param n_particles: number of particles in the Particle Swarm Optimization
        :param n_iterations: number of iterations in the optimization process
        :param lowerLimit: lower limit of relative shift
        :param upperLimit: upper limit of relative shift
        :param verbose: bool, print statements
        :param compute_bands: bool list, if multiple bands, this process can be limited to a subset of bands
        :return:
        """
        kwargs_model = self._updateManager.kwargs_model
        kwargs_likelihood = self._updateManager.kwargs_likelihood
        likelihood_mask_list = kwargs_likelihood.get('image_likelihood_mask_list', None)
        param_class = self.param_class
        lens_temp, source_temp, lens_light_temp, ps_temp, cosmo_temp = self._updateManager.parameter_state
        lens_updated = param_class.update_lens_scaling(cosmo_temp, lens_temp)
        source_updated = param_class.image2source_plane(source_temp, lens_updated)
        if compute_bands is None:
            compute_bands = [True] * len(self.multi_band_list)

        for i in range(len(self.multi_band_list)):
            if compute_bands[i] is True:

                alignmentFitting = AlignmentFitting(self.multi_band_list, kwargs_model, lens_updated, source_updated,
                                                        lens_light_temp, ps_temp, band_index=i,
                                                    likelihood_mask_list=likelihood_mask_list)

                kwargs_data, chain = alignmentFitting.pso(n_particles=n_particles, n_iterations=n_iterations,
                                                          lowerLimit=lowerLimit, upperLimit=upperLimit,
                                                          threadCount=threadCount, mpi=self._mpi,
                                                          print_key='Alignment fitting for band %s ...' % i)
                print('Align completed for band %s.' % i)
                print('ra_shift: %s,  dec_shift: %s' %(kwargs_data['ra_shift'], kwargs_data['dec_shift']))
                self.multi_band_list[i][0] = kwargs_data
        return 0

    def update_settings(self, kwargs_model={}, kwargs_constraints={}, kwargs_likelihood={}, lens_add_fixed=[],
                     source_add_fixed=[], lens_light_add_fixed=[], ps_add_fixed=[], cosmo_add_fixed=[], lens_remove_fixed=[],
                     source_remove_fixed=[], lens_light_remove_fixed=[], ps_remove_fixed=[], cosmo_remove_fixed=[],
                        change_source_lower_limit=None, change_source_upper_limit=None):
        """
        updates lenstronomy settings "on the fly"

        :param kwargs_model: kwargs, specified keyword arguments overwrite the existing ones
        :param kwargs_constraints: kwargs, specified keyword arguments overwrite the existing ones
        :param kwargs_likelihood: kwargs, specified keyword arguments overwrite the existing ones
        :param lens_add_fixed: [[i_model, ['param1', 'param2',...], [...]]
        :param source_add_fixed: [[i_model, ['param1', 'param2',...], [...]]
        :param lens_light_add_fixed: [[i_model, ['param1', 'param2',...], [...]]
        :param ps_add_fixed: [[i_model, ['param1', 'param2',...], [...]]
        :param cosmo_add_fixed: ['param1', 'param2',...]
        :param lens_remove_fixed: [[i_model, ['param1', 'param2',...], [...]]
        :param source_remove_fixed: [[i_model, ['param1', 'param2',...], [...]]
        :param lens_light_remove_fixed: [[i_model, ['param1', 'param2',...], [...]]
        :param ps_remove_fixed: [[i_model, ['param1', 'param2',...], [...]]
        :param cosmo_remove_fixed: ['param1', 'param2',...]
        :return: 0, the settings are overwritten for the next fitting step to come
        """
        self._updateManager.update_options(kwargs_model, kwargs_constraints, kwargs_likelihood)
        self._updateManager.update_fixed(lens_add_fixed, source_add_fixed, lens_light_add_fixed,
                                         ps_add_fixed, cosmo_add_fixed, lens_remove_fixed, source_remove_fixed,
                                         lens_light_remove_fixed, ps_remove_fixed, cosmo_remove_fixed)
        self._updateManager.update_limits(change_source_lower_limit, change_source_upper_limit)
        return 0

    def fix_not_computed(self, free_bands):
        """
        fixes lens model parameters of imaging bands/frames that are not computed and frees the parameters of the other
        lens models to the initial kwargs_fixed options

        :param free_bands: bool list of length of imaging bands in order of imaging bands,
        if False: set fixed lens model
        :return:
        """
        self._updateManager.fix_not_computed(free_bands=free_bands)

    def _prepare_sampling(self, prior_type):
        if prior_type == 'gaussian':
            mean_start = self.param_class.kwargs2args(*self._updateManager.parameter_state)
            sigma_start = self.param_class.kwargs2args(*self._updateManager.sigma_kwargs)
            mean_start  = np.array(mean_start)
            sigma_start = np.array(sigma_start)
        else:
            mean_start, sigma_start = None, None
        return mean_start, sigma_start

    def _update_state(self, result):
        """

        :param result: array of parameters being sampled (e.g. result of MCMC chain)
        :return: None, updates the parameter state of the class instance
        """
        lens_result, source_result, lens_light_result, ps_result, cosmo_result \
            = self.param_class.args2kwargs(result, bijective=True)

        self._updateManager.update_param_state(lens_result, source_result, lens_light_result, ps_result, cosmo_result)<|MERGE_RESOLUTION|>--- conflicted
+++ resolved
@@ -86,32 +86,9 @@
                 mcmc_output = self.mcmc(**kwargs)
                 chain_list.append(mcmc_output)
 
-<<<<<<< HEAD
-            elif fitting_type == 'MultiNest':
-                output = self.multinest(**kwargs)
-                samples, means, logL, logZ, logZ_err, names = output
-                self._update_state_from_result(means)
-                chain = [fitting_type.upper(), samples, names, logL, logZ, logZ_err]
-                chain_list.append(chain)
-
-            elif fitting_type == 'DyPolyChord':
-                output = self.dypolychord(**kwargs)
-                samples, means, logL, logZ, logZ_err, names = output
-                self._update_state_from_result(means)
-                chain = [fitting_type.upper(), samples, names, logL, logZ, logZ_err]
-                chain_list.append(chain)
-
-            elif fitting_type == 'Dynesty':
-                output = self.dynesty(**kwargs)
-                samples, means, logL, logZ, logZ_err, names = output
-                self._update_state_from_result(means)
-                chain = [fitting_type.upper(), samples, names, logL, logZ, logZ_err]
-                chain_list.append(chain)
-=======
             elif fitting_type == 'nested_sampling':
                 ns_output = self.nested_sampling(**kwargs)
                 chain_list.append(ns_output)
->>>>>>> b183f45d
 
             else:
                 raise ValueError("fitting_sequence %s is not supported. Please use: 'PSO', 'MCMC', 'psf_iteration', "
